--- conflicted
+++ resolved
@@ -15,7 +15,6 @@
 
 // Fingerprint is a single piece of information about a tech validated and normalized
 type Fingerprint struct {
-<<<<<<< HEAD
 	Cats        []int                             `json:"cats"`
 	CSS         []string                          `json:"css"`
 	Cookies     map[string]string                 `json:"cookies"`
@@ -24,29 +23,13 @@
 	Headers     map[string]string                 `json:"headers"`
 	HTML        []string                          `json:"html"`
 	Script      []string                          `json:"scripts"`
-	ScriptSrc   []string                          `json:"scriptSrcs"`
+	ScriptSrc   []string                          `json:"scriptSrc"`
 	Meta        map[string][]string               `json:"meta"`
 	Implies     []string                          `json:"implies"`
 	Description string                            `json:"description"`
 	Website     string                            `json:"website"`
 	CPE         string                            `json:"cpe"`
 	Icon        string                            `json:"icon"`
-=======
-	Cats        []int               `json:"cats"`
-	CSS         []string            `json:"css"`
-	Cookies     map[string]string   `json:"cookies"`
-	JS          []string            `json:"js"`
-	Headers     map[string]string   `json:"headers"`
-	HTML        []string            `json:"html"`
-	Script      []string            `json:"scripts"`
-	ScriptSrc   []string            `json:"scriptSrc"`
-	Meta        map[string][]string `json:"meta"`
-	Implies     []string            `json:"implies"`
-	Description string              `json:"description"`
-	Website     string              `json:"website"`
-	CPE         string              `json:"cpe"`
-	Icon        string              `json:"icon"`
->>>>>>> 6a4b83dc
 }
 
 // CompiledFingerprints contains a map of fingerprints for tech detection
